// @flow
import * as React from "react";
import { Portal } from "react-portal";
import { Editor, findDOMNode } from "slate-react";
import { Node, Value } from "slate";
import styled from "react-emotion";
import { isEqual, debounce } from "lodash";
import type { Ref } from "../../types";
import FormattingToolbar from "./FormattingToolbar";
import LinkToolbar from "./LinkToolbar";

function getLinkInSelection(value): any {
  try {
    const selectedLinks = value.document
      .getInlinesAtRange(value.selection)
      .filter(node => node.type === "link");

    if (selectedLinks.size) {
      const link = selectedLinks.first();
      if (value.selection.hasEdgeIn(link)) return link;
    }
  } catch (err) {
    // It's okay.
  }
}

type Props = {
  editor: Editor,
  forwardedRef?: Ref,
  value: Value,
};

type State = {
  active: boolean,
  link: ?Node,
  top: string,
  left: string,
  mouseDown: boolean,
};

export default class Toolbar extends React.Component<Props, State> {
  menu: Ref;

  constructor(props: Props) {
    super(props);

<<<<<<< HEAD
    this.menu = props.forwardedRef || React.createRef();

    this.state = {
      active: false,
      mouseDown: false,
      link: undefined,
      top: "",
      left: "",
    };
  }
=======
  menu: ?HTMLElement;
>>>>>>> 6eed6b7c

  componentDidMount = () => {
    this.update();
    window.addEventListener("mousedown", this.handleMouseDown);
    window.addEventListener("mouseup", this.handleMouseUp);
  };

  componentWillUnmount = () => {
    this.update.cancel();
    window.removeEventListener("mousedown", this.handleMouseDown);
    window.removeEventListener("mouseup", this.handleMouseUp);
  };

  componentDidUpdate = () => {
    this.update();
  };

  hideLinkToolbar = () => {
    this.setState({ link: undefined });
  };

  handleMouseDown = () => {
    this.setState({ mouseDown: true });
  };

  handleMouseUp = () => {
    this.setState({ mouseDown: false });
  };

  showLinkToolbar = (ev: SyntheticEvent<*>) => {
    ev.preventDefault();
    ev.stopPropagation();

    const link = getLinkInSelection(this.props.value);
    this.setState({ link });
  };

  update = debounce(() => {
    const { value } = this.props;
    const link = getLinkInSelection(value);
    const selection = window.getSelection();

    // value.isCollapsed is not correct when the user clicks outside of the Slate bounds
    // checking the window selection collapsed state as a fallback for this case
    const isCollapsed = value.isCollapsed || selection.isCollapsed;

    if (isCollapsed && !link) {
      if (this.state.active) {
        const newState = {
          ...this.state,
          active: false,
          link: undefined,
          top: "",
          left: "",
        };

        if (!isEqual(this.state, newState)) {
          this.setState(newState);
        }
      }
      return;
    }

    let active = true;

    if (!value.startBlock) return;

    // don't display toolbar for document title
    if (value.startBlock.type === "heading1") active = false;

    // don't display toolbar for code blocks, code-lines or inline code
    if (value.startBlock.type.match(/code/)) active = false;

    // don't show until user has released pointing device button
    if (this.state.mouseDown && !link) active = false;

    const newState = {
      ...this.state,
      active,
      link: this.state.link || link,
      top: undefined,
      left: undefined,
    };
    const padding = 16;
    let rect;

    if (link) {
      rect = findDOMNode(link).getBoundingClientRect();
    } else if (selection.rangeCount > 0) {
      const range = selection.getRangeAt(0);
      rect = range.getBoundingClientRect();
    }

    if (!rect || !this.menu || (rect.top === 0 && rect.left === 0)) {
      return;
    }

    const menu = this.menu.current;
    if (!menu) {
      return;
    }

    const left =
      rect.left + window.scrollX - menu.offsetWidth / 2 + rect.width / 2;
    newState.top = `${Math.round(
      rect.top + window.scrollY - menu.offsetHeight
    )}px`;
    newState.left = `${Math.round(Math.max(padding, left))}px`;

    if (!isEqual(this.state, newState)) {
      this.setState(newState);
    }
<<<<<<< HEAD
  }, 100);
=======
  };
>>>>>>> 6eed6b7c

  render() {
    const style = {
      top: this.state.top,
      left: this.state.left,
    };

    return (
      <Portal>
<<<<<<< HEAD
        <Menu active={this.state.active} innerRef={this.menu} style={style}>
=======
        <Menu
          active={this.state.active}
          ref={ref => (this.menu = ref)}
          style={style}
        >
>>>>>>> 6eed6b7c
          {this.state.link ? (
            <LinkToolbar
              {...this.props}
              link={this.state.link}
              onBlur={this.hideLinkToolbar}
            />
          ) : (
            <FormattingToolbar
              onCreateLink={this.showLinkToolbar}
              {...this.props}
            />
          )}
        </Menu>
      </Portal>
    );
  }
}

const Menu = styled.div`
  padding: 8px 16px;
  position: absolute;
  z-index: 2;
  top: -10000px;
  left: -10000px;
  opacity: 0;
  background-color: ${props => props.theme.toolbarBackground};
  border-radius: 4px;
  transform: scale(0.95);
  transition: opacity 150ms cubic-bezier(0.175, 0.885, 0.32, 1.275),
    transform 150ms cubic-bezier(0.175, 0.885, 0.32, 1.275);
  transition-delay: 250ms;
  line-height: 0;
  height: 40px;
  box-sizing: border-box;
  pointer-events: none;

  * {
    box-sizing: border-box;
  }

  ${({ active }) =>
    active &&
    `
    transform: translateY(-6px) scale(1);
    pointer-events: all;
    opacity: 1;
  `};

  @media print {
    display: none;
  }
`;<|MERGE_RESOLUTION|>--- conflicted
+++ resolved
@@ -44,7 +44,6 @@
   constructor(props: Props) {
     super(props);
 
-<<<<<<< HEAD
     this.menu = props.forwardedRef || React.createRef();
 
     this.state = {
@@ -55,9 +54,6 @@
       left: "",
     };
   }
-=======
-  menu: ?HTMLElement;
->>>>>>> 6eed6b7c
 
   componentDidMount = () => {
     this.update();
@@ -170,11 +166,7 @@
     if (!isEqual(this.state, newState)) {
       this.setState(newState);
     }
-<<<<<<< HEAD
   }, 100);
-=======
-  };
->>>>>>> 6eed6b7c
 
   render() {
     const style = {
@@ -184,15 +176,7 @@
 
     return (
       <Portal>
-<<<<<<< HEAD
         <Menu active={this.state.active} innerRef={this.menu} style={style}>
-=======
-        <Menu
-          active={this.state.active}
-          ref={ref => (this.menu = ref)}
-          style={style}
-        >
->>>>>>> 6eed6b7c
           {this.state.link ? (
             <LinkToolbar
               {...this.props}
